import AsyncStorage from '@react-native-async-storage/async-storage';
<<<<<<< HEAD
=======
import { supabase, isSupabaseConfigured } from './supabase';
>>>>>>> 9957bdab
import { SyncService } from './sync';

export interface ConnectionRequest {
  id: string;
  fromUserId: string;
  toUserId: string;
  fromUserName: string;
  toUserName: string;
  status: 'pending' | 'accepted' | 'declined';
  createdAt: Date;
  updatedAt: Date;
  message?: string;
}

export interface Connection {
  id: string;
  userId1: string;
  userId2: string;
  userName1: string;
  userName2: string;
  connectedAt: Date;
  status: 'active' | 'blocked';
}

export class ConnectionService {
  private static CONNECTION_REQUESTS_KEY = 'connection_requests_global'; // Fallback for offline
  private static CONNECTIONS_KEY = 'connections_global'; // Fallback for offline
  private static USE_SUPABASE = true; // Enable Supabase backend (will fallback to local if not configured)

  /**
   * Check if Supabase is properly configured
   */
  private static isSupabaseConfigured(): boolean {
    return isSupabaseConfigured() === true;
  }

  /**
   * Send a connection request (with Supabase support)
   */
  static async sendConnectionRequest(
    fromUserId: string,
    toUserId: string,
    fromUserName: string,
    toUserName: string,
    message?: string
  ): Promise<boolean> {
    try {
      console.log(`ConnectionService: Sending request from ${fromUserName} (${fromUserId}) to ${toUserName} (${toUserId})`);
      
      if (this.USE_SUPABASE && this.isSupabaseConfigured() && supabase) {
        // Validate UUIDs - if they're not valid UUIDs, fall back to local storage
        const isValidUUID = (id: string) => {
          const uuidRegex = /^[0-9a-f]{8}-[0-9a-f]{4}-[1-5][0-9a-f]{3}-[89ab][0-9a-f]{3}-[0-9a-f]{12}$/i;
          return uuidRegex.test(id);
        };
        
        if (!isValidUUID(fromUserId) || !isValidUUID(toUserId)) {
          console.log('ConnectionService: Invalid UUID format, falling back to local storage');
          return this.sendConnectionRequestLocal(fromUserId, toUserId, fromUserName, toUserName, message);
        }
        
        // Use Supabase for real backend
        const { data, error } = await supabase
          .from('connection_requests')
          .insert({
            from_user_id: fromUserId,
            to_user_id: toUserId,
            from_user_name: fromUserName,
            to_user_name: toUserName,
            message,
            status: 'pending'
          })
          .select()
          .single();

        if (error) {
          console.error('Supabase error sending connection request:', error);
          console.log('ConnectionService: Falling back to local storage due to Supabase error');
          return this.sendConnectionRequestLocal(fromUserId, toUserId, fromUserName, toUserName, message);
        }

        console.log('ConnectionService: Successfully sent request via Supabase');
        return true;
      } else {
        // Fallback to AsyncStorage for development/testing
        console.log('ConnectionService: Using local storage (Supabase not configured or disabled)');
        return this.sendConnectionRequestLocal(fromUserId, toUserId, fromUserName, toUserName, message);
      }
    } catch (error) {
      console.error('Error sending connection request:', error);
      console.log('ConnectionService: Falling back to local storage due to error');
      return this.sendConnectionRequestLocal(fromUserId, toUserId, fromUserName, toUserName, message);
    }
  }

  /**
   * Send connection request locally (AsyncStorage fallback)
   */
  private static async sendConnectionRequestLocal(
    fromUserId: string,
    toUserId: string,
    fromUserName: string,
    toUserName: string,
    message?: string
  ): Promise<boolean> {
    try {
      const requests = await this.getConnectionRequests();
      console.log(`ConnectionService: Current requests count: ${requests.length}`);
      
      // Check if request already exists
      const existingRequest = requests.find(
        req => req.fromUserId === fromUserId && req.toUserId === toUserId && req.status === 'pending'
      );
      
      if (existingRequest) {
        console.log('ConnectionService: Request already exists');
        return false;
      }

      const newRequest: ConnectionRequest = {
        id: `req_${Date.now()}_${Math.random().toString(36).substr(2, 9)}`,
        fromUserId,
        toUserId,
        fromUserName,
        toUserName,
        status: 'pending',
        createdAt: new Date(),
        updatedAt: new Date(),
        message,
      };

      const updatedRequests = [...requests, newRequest];
      await AsyncStorage.setItem(this.CONNECTION_REQUESTS_KEY, JSON.stringify(updatedRequests));
<<<<<<< HEAD

=======
      
      // Queue sync operation for when online
>>>>>>> 9957bdab
      await SyncService.queueOperation({
        service: 'connections',
        action: 'sendRequest',
        data: newRequest,
        timestamp: Date.now(),
      });
<<<<<<< HEAD

=======
      
      console.log(`ConnectionService: Successfully saved request locally. New count: ${updatedRequests.length}`);
>>>>>>> 9957bdab
      return true;
    } catch (error) {
      console.error('Error sending connection request locally:', error);
      return false;
    }
  }

  /**
   * Get all connection requests
   */
  static async getConnectionRequests(): Promise<ConnectionRequest[]> {
    try {
      if (this.USE_SUPABASE && this.isSupabaseConfigured() && supabase) {
        // Use Supabase for real backend
        const { data, error } = await supabase
          .from('connection_requests')
          .select('*')
          .order('created_at', { ascending: false });

        if (error) {
          console.error('Supabase error getting connection requests:', error);
          console.log('ConnectionService: Falling back to local storage due to Supabase error');
          return this.getConnectionRequestsLocal();
        }

        // Transform Supabase data to our format
        return data.map((req: any) => ({
          id: req.id,
          fromUserId: req.from_user_id,
          toUserId: req.to_user_id,
          fromUserName: req.from_user_name,
          toUserName: req.to_user_name,
          status: req.status,
          createdAt: new Date(req.created_at),
          updatedAt: new Date(req.updated_at || req.created_at),
          message: req.message,
        }));
      } else {
        // Fallback to AsyncStorage for development/testing
        console.log('ConnectionService: Using local storage for getting requests (Supabase not configured or disabled)');
        return this.getConnectionRequestsLocal();
      }
    } catch (error) {
      console.error('Error getting connection requests:', error);
      console.log('ConnectionService: Falling back to local storage due to error');
      return this.getConnectionRequestsLocal();
    }
  }

  /**
   * Get connection requests from local storage (fallback)
   */
  private static async getConnectionRequestsLocal(): Promise<ConnectionRequest[]> {
    try {
      const stored = await AsyncStorage.getItem(this.CONNECTION_REQUESTS_KEY);
      if (stored) {
        const requests = JSON.parse(stored);
        return requests.map((req: any) => ({
          ...req,
          createdAt: new Date(req.createdAt),
          updatedAt: new Date(req.updatedAt),
        }));
      }
      
      // For testing: Create some demo requests if none exist
      return this.createDemoRequestsIfEmpty();
    } catch (error) {
      console.error('Error getting connection requests from local storage:', error);
      return [];
    }
  }

  /**
   * Create demo connection requests for testing cross-user functionality
   */
  private static async createDemoRequestsIfEmpty(): Promise<ConnectionRequest[]> {
    try {
      const demoRequests: ConnectionRequest[] = [
        {
          id: 'demo_req_1',
          fromUserId: 'demo_user_1',
          toUserId: 'demo_user_2',
          fromUserName: 'Alex Chen',
          toUserName: 'Sarah Williams',
          status: 'pending',
          createdAt: new Date(Date.now() - 2 * 60 * 60 * 1000), // 2 hours ago
          updatedAt: new Date(Date.now() - 2 * 60 * 60 * 1000),
          message: 'Hi! I saw you practice similar patterns. Would love to juggle together!'
        },
        {
          id: 'demo_req_2',
          fromUserId: 'demo_user_3',
          toUserId: 'demo_user_2',
          fromUserName: 'Mike Johnson',
          toUserName: 'Sarah Williams',
          status: 'pending',
          createdAt: new Date(Date.now() - 1 * 60 * 60 * 1000), // 1 hour ago
          updatedAt: new Date(Date.now() - 1 * 60 * 60 * 1000),
          message: 'Hey! Interested in working on some 645 patterns together?'
        }
      ];

      await AsyncStorage.setItem(this.CONNECTION_REQUESTS_KEY, JSON.stringify(demoRequests));
      console.log('ConnectionService: Created demo connection requests for testing');
      return demoRequests;
    } catch (error) {
      console.error('Error creating demo requests:', error);
      return [];
    }
  }

  /**
   * Get connection requests for a specific user (received)
   */
  static async getConnectionRequestsForUser(userId: string): Promise<ConnectionRequest[]> {
    try {
      const allRequests = await this.getConnectionRequests();
      const userRequests = allRequests.filter(req => req.toUserId === userId && req.status === 'pending');
      
      console.log(`ConnectionService: Getting requests for user ${userId}`);
      console.log(`ConnectionService: Total requests in storage: ${allRequests.length}`);
      console.log(`ConnectionService: Requests for this user: ${userRequests.length}`);
      console.log(`ConnectionService: User requests:`, userRequests.map(r => `${r.fromUserName} -> ${r.toUserName}`));
      
      return userRequests;
    } catch (error) {
      console.error('Error getting connection requests for user:', error);
      return [];
    }
  }

  /**
   * Get connection requests sent by a user
   */
  static async getConnectionRequestsSentByUser(userId: string): Promise<ConnectionRequest[]> {
    try {
      const allRequests = await this.getConnectionRequests();
      return allRequests.filter(req => req.fromUserId === userId);
    } catch (error) {
      console.error('Error getting connection requests sent by user:', error);
      return [];
    }
  }

  /**
   * Accept a connection request
   */
  static async acceptConnectionRequest(requestId: string): Promise<boolean> {
    try {
      if (this.USE_SUPABASE && this.isSupabaseConfigured()) {
        // Use Supabase for real backend
        const { data: request, error: fetchError } = await supabase!
          .from('connection_requests')
          .select('*')
          .eq('id', requestId)
          .single();

        if (fetchError || !request) {
          console.error('Error fetching connection request:', fetchError);
          return this.acceptConnectionRequestLocal(requestId);
        }

        // Update request status to accepted
        const { error: updateError } = await supabase!
          .from('connection_requests')
          .update({ 
            status: 'accepted',
            updated_at: new Date().toISOString()
          })
          .eq('id', requestId);

        if (updateError) {
          console.error('Error updating connection request:', updateError);
          return this.acceptConnectionRequestLocal(requestId);
        }

        // Create connection in Supabase
        const { error: connectionError } = await supabase!
          .from('connections')
          .insert({
            user1_id: request.from_user_id,
            user2_id: request.to_user_id,
            user1_name: request.from_user_name,
            user2_name: request.to_user_name,
            status: 'active'
          });

        if (connectionError) {
          console.error('Error creating connection:', connectionError);
          // Connection creation failed, but request was accepted
          // This is still a partial success
        }

        console.log('ConnectionService: Successfully accepted request via Supabase');
        return true;
      } else {
        // Fallback to AsyncStorage for development/testing
        console.log('ConnectionService: Using local storage for accepting request (Supabase not configured or disabled)');
        return this.acceptConnectionRequestLocal(requestId);
      }
    } catch (error) {
      console.error('Error accepting connection request:', error);
      console.log('ConnectionService: Falling back to local storage due to error');
      return this.acceptConnectionRequestLocal(requestId);
    }
  }

  /**
   * Accept connection request locally (fallback)
   */
  private static async acceptConnectionRequestLocal(requestId: string): Promise<boolean> {
    try {
      const requests = await this.getConnectionRequestsLocal();
      const requestIndex = requests.findIndex(req => req.id === requestId);
      
      if (requestIndex === -1) {
        return false;
      }

      const request = requests[requestIndex];
      
      // Update request status
      requests[requestIndex] = {
        ...request,
        status: 'accepted',
        updatedAt: new Date(),
      };

      await AsyncStorage.setItem(this.CONNECTION_REQUESTS_KEY, JSON.stringify(requests));

      // Create connection
      const connection: Connection = {
        id: `conn_${Date.now()}_${Math.random().toString(36).substr(2, 9)}`,
        userId1: request.fromUserId,
        userId2: request.toUserId,
        userName1: request.fromUserName,
        userName2: request.toUserName,
        connectedAt: new Date(),
        status: 'active',
      };

      const connections = await this.getConnections();
      const updatedConnections = [...connections, connection];
      await AsyncStorage.setItem(this.CONNECTIONS_KEY, JSON.stringify(updatedConnections));

<<<<<<< HEAD
=======
      // Queue sync operation for when online
>>>>>>> 9957bdab
      await SyncService.queueOperation({
        service: 'connections',
        action: 'acceptRequest',
        data: { request: requests[requestIndex], connection },
        timestamp: Date.now(),
      });

      return true;
    } catch (error) {
      console.error('Error accepting connection request locally:', error);
      return false;
    }
  }

  /**
   * Decline a connection request
   */
  static async declineConnectionRequest(requestId: string): Promise<boolean> {
    try {
      if (this.USE_SUPABASE && this.isSupabaseConfigured()) {
        // Use Supabase for real backend
        const { error } = await supabase!
          .from('connection_requests')
          .update({ 
            status: 'declined',
            updated_at: new Date().toISOString()
          })
          .eq('id', requestId);

        if (error) {
          console.error('Supabase error declining connection request:', error);
          return this.declineConnectionRequestLocal(requestId);
        }

        console.log('ConnectionService: Successfully declined request via Supabase');
        return true;
      } else {
        // Fallback to AsyncStorage for development/testing
        console.log('ConnectionService: Using local storage for declining request (Supabase not configured or disabled)');
        return this.declineConnectionRequestLocal(requestId);
      }
    } catch (error) {
      console.error('Error declining connection request:', error);
      console.log('ConnectionService: Falling back to local storage due to error');
      return this.declineConnectionRequestLocal(requestId);
    }
  }

  /**
   * Decline connection request locally (fallback)
   */
  private static async declineConnectionRequestLocal(requestId: string): Promise<boolean> {
    try {
      const requests = await this.getConnectionRequestsLocal();
      const requestIndex = requests.findIndex(req => req.id === requestId);
      
      if (requestIndex === -1) {
        return false;
      }

      requests[requestIndex] = {
        ...requests[requestIndex],
        status: 'declined',
        updatedAt: new Date(),
      };

      await AsyncStorage.setItem(this.CONNECTION_REQUESTS_KEY, JSON.stringify(requests));
<<<<<<< HEAD

=======
      
      // Queue sync operation for when online
>>>>>>> 9957bdab
      await SyncService.queueOperation({
        service: 'connections',
        action: 'declineRequest',
        data: { request: requests[requestIndex] },
        timestamp: Date.now(),
      });
<<<<<<< HEAD
=======
      
>>>>>>> 9957bdab
      return true;
    } catch (error) {
      console.error('Error declining connection request locally:', error);
      return false;
    }
  }

  /**
   * Get all connections
   */
  static async getConnections(): Promise<Connection[]> {
    try {
      const stored = await AsyncStorage.getItem(this.CONNECTIONS_KEY);
      if (stored) {
        const connections = JSON.parse(stored);
        return connections.map((conn: any) => ({
          ...conn,
          connectedAt: new Date(conn.connectedAt),
        }));
      }
      return [];
    } catch (error) {
      console.error('Error getting connections:', error);
      return [];
    }
  }

  /**
   * Get connections for a specific user
   */
  static async getConnectionsForUser(userId: string): Promise<Connection[]> {
    try {
      const allConnections = await this.getConnections();
      return allConnections.filter(
        conn => (conn.userId1 === userId || conn.userId2 === userId) && conn.status === 'active'
      );
    } catch (error) {
      console.error('Error getting connections for user:', error);
      return [];
    }
  }

  /**
   * Check if two users are connected
   */
  static async areUsersConnected(userId1: string, userId2: string): Promise<boolean> {
    try {
      const connections = await this.getConnections();
      return connections.some(
        conn =>
          conn.status === 'active' &&
          ((conn.userId1 === userId1 && conn.userId2 === userId2) ||
           (conn.userId1 === userId2 && conn.userId2 === userId1))
      );
    } catch (error) {
      console.error('Error checking if users are connected:', error);
      return false;
    }
  }

  /**
   * Check if there's a pending request between users
   */
  static async hasPendingRequest(fromUserId: string, toUserId: string): Promise<boolean> {
    try {
      const requests = await this.getConnectionRequests();
      return requests.some(
        req =>
          req.status === 'pending' &&
          ((req.fromUserId === fromUserId && req.toUserId === toUserId) ||
           (req.fromUserId === toUserId && req.toUserId === fromUserId))
      );
    } catch (error) {
      console.error('Error checking for pending request:', error);
      return false;
    }
  }

  /**
   * Remove a connection
   */
  static async removeConnection(connectionId: string): Promise<boolean> {
    try {
      const connections = await this.getConnections();
      const filteredConnections = connections.filter(conn => conn.id !== connectionId);
      await AsyncStorage.setItem(this.CONNECTIONS_KEY, JSON.stringify(filteredConnections));

      await SyncService.queueOperation({
        service: 'connections',
        action: 'removeConnection',
        data: { id: connectionId },
        timestamp: Date.now(),
      });
      return true;
    } catch (error) {
      console.error('Error removing connection:', error);
      return false;
    }
  }

  /**
   * Clear all connection data (for testing/reset)
   */
  static async clearAllConnectionData(): Promise<boolean> {
    try {
      await AsyncStorage.removeItem(this.CONNECTION_REQUESTS_KEY);
      await AsyncStorage.removeItem(this.CONNECTIONS_KEY);
      return true;
    } catch (error) {
      console.error('Error clearing connection data:', error);
      return false;
    }
  }

  /**
   * Debug method: Get all connection requests in the system
   */
  static async getAllConnectionRequestsForDebugging(): Promise<ConnectionRequest[]> {
    try {
      const allRequests = await this.getConnectionRequests();
      console.log('=== ALL CONNECTION REQUESTS IN SYSTEM ===');
      allRequests.forEach(req => {
        console.log(`${req.fromUserName} (${req.fromUserId}) -> ${req.toUserName} (${req.toUserId}) [${req.status}]`);
      });
      console.log('==========================================');
      return allRequests;
    } catch (error) {
      console.error('Error getting all requests for debugging:', error);
      return [];
    }
  }

  /**
   * Toggle between Supabase and local storage for testing
   */
  static toggleBackend(useSupabase: boolean = false) {
    this.USE_SUPABASE = useSupabase;
    console.log(`ConnectionService: Switched to ${useSupabase ? 'Supabase' : 'Local Storage'} backend`);
  }

  /**
   * Check current backend mode
   */
  static getCurrentBackend(): string {
    return this.USE_SUPABASE ? 'Supabase' : 'Local Storage';
  }

  /**
   * Cancel a connection request (sent by current user)
   */
  static async cancelConnectionRequest(requestId: string): Promise<boolean> {
    try {
      if (this.USE_SUPABASE && this.isSupabaseConfigured()) {
        // Use Supabase for real backend
        const { error } = await supabase!
          .from('connection_requests')
          .delete()
          .eq('id', requestId);

        if (error) {
          console.error('Supabase error canceling connection request:', error);
          return this.cancelConnectionRequestLocal(requestId);
        }

        console.log('ConnectionService: Successfully canceled request via Supabase');
        return true;
      } else {
        // Fallback to AsyncStorage for development/testing
        console.log('ConnectionService: Using local storage for canceling request (Supabase not configured or disabled)');
        return this.cancelConnectionRequestLocal(requestId);
      }
    } catch (error) {
      console.error('Error canceling connection request:', error);
      console.log('ConnectionService: Falling back to local storage due to error');
      return this.cancelConnectionRequestLocal(requestId);
    }
  }

  /**
   * Cancel connection request locally (fallback)
   */
  private static async cancelConnectionRequestLocal(requestId: string): Promise<boolean> {
    try {
      const requests = await this.getConnectionRequestsLocal();
      const filteredRequests = requests.filter(req => req.id !== requestId);
      
      if (filteredRequests.length === requests.length) {
        // Request not found
        return false;
      }

      await AsyncStorage.setItem(this.CONNECTION_REQUESTS_KEY, JSON.stringify(filteredRequests));
      return true;
    } catch (error) {
      console.error('Error canceling connection request locally:', error);
      return false;
    }
  }
}<|MERGE_RESOLUTION|>--- conflicted
+++ resolved
@@ -1,8 +1,5 @@
 import AsyncStorage from '@react-native-async-storage/async-storage';
-<<<<<<< HEAD
-=======
 import { supabase, isSupabaseConfigured } from './supabase';
->>>>>>> 9957bdab
 import { SyncService } from './sync';
 
 export interface ConnectionRequest {
@@ -136,24 +133,16 @@
 
       const updatedRequests = [...requests, newRequest];
       await AsyncStorage.setItem(this.CONNECTION_REQUESTS_KEY, JSON.stringify(updatedRequests));
-<<<<<<< HEAD
-
-=======
       
       // Queue sync operation for when online
->>>>>>> 9957bdab
       await SyncService.queueOperation({
         service: 'connections',
         action: 'sendRequest',
         data: newRequest,
         timestamp: Date.now(),
       });
-<<<<<<< HEAD
-
-=======
       
       console.log(`ConnectionService: Successfully saved request locally. New count: ${updatedRequests.length}`);
->>>>>>> 9957bdab
       return true;
     } catch (error) {
       console.error('Error sending connection request locally:', error);
@@ -399,10 +388,7 @@
       const updatedConnections = [...connections, connection];
       await AsyncStorage.setItem(this.CONNECTIONS_KEY, JSON.stringify(updatedConnections));
 
-<<<<<<< HEAD
-=======
       // Queue sync operation for when online
->>>>>>> 9957bdab
       await SyncService.queueOperation({
         service: 'connections',
         action: 'acceptRequest',
@@ -470,22 +456,15 @@
       };
 
       await AsyncStorage.setItem(this.CONNECTION_REQUESTS_KEY, JSON.stringify(requests));
-<<<<<<< HEAD
-
-=======
       
       // Queue sync operation for when online
->>>>>>> 9957bdab
       await SyncService.queueOperation({
         service: 'connections',
         action: 'declineRequest',
         data: { request: requests[requestIndex] },
         timestamp: Date.now(),
       });
-<<<<<<< HEAD
-=======
-      
->>>>>>> 9957bdab
+      
       return true;
     } catch (error) {
       console.error('Error declining connection request locally:', error);
@@ -572,13 +551,6 @@
       const connections = await this.getConnections();
       const filteredConnections = connections.filter(conn => conn.id !== connectionId);
       await AsyncStorage.setItem(this.CONNECTIONS_KEY, JSON.stringify(filteredConnections));
-
-      await SyncService.queueOperation({
-        service: 'connections',
-        action: 'removeConnection',
-        data: { id: connectionId },
-        timestamp: Date.now(),
-      });
       return true;
     } catch (error) {
       console.error('Error removing connection:', error);
